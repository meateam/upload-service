package main

import (
	"log"
	"net"
	"os"

	"github.com/aws/aws-sdk-go/aws"
	"github.com/aws/aws-sdk-go/aws/credentials"
	"github.com/aws/aws-sdk-go/aws/session"
	"github.com/aws/aws-sdk-go/service/s3"
	pb "github.com/meateam/upload-service/proto"
	"google.golang.org/grpc"
)

func main() {
	s3AccessKey := os.Getenv("S3_ACCESS_KEY")
	s3SecretKey := os.Getenv("S3_SECRET_KEY")
	s3Endpoint := os.Getenv("S3_ENDPOINT")
	tcpPort := os.Getenv("TCP_PORT")
	s3Token := ""

	// Configure to use S3 Server
	s3Config := &aws.Config{
		Credentials:      credentials.NewStaticCredentials(s3AccessKey, s3SecretKey, s3Token),
		Endpoint:         aws.String(s3Endpoint),
		Region:           aws.String("eu-east-1"),
		DisableSSL:       aws.Bool(true),
		S3ForcePathStyle: aws.Bool(true),
	}
	newSession := session.New(s3Config)
	s3Client := s3.New(newSession)
	lis, err := net.Listen("tcp", ":"+tcpPort)
	if err != nil {
		log.Fatalf("failed to listen: %v", err)
	}

<<<<<<< HEAD
	grpcServer := grpc.NewServer(grpc.MaxRecvMsgSize(10 << 20))
	server := &UploadHandler{UploadService: &UploadService{s3Client: s3Client}}
=======
	grpcServer := grpc.NewServer(grpc.MaxRecvMsgSize(5000 << 20))
	server := &UploadHandler{UploadService: UploadService{s3Client: s3Client}}
>>>>>>> 930ebd8d
	pb.RegisterUploadServer(grpcServer, server)
	grpcServer.Serve(lis)
}<|MERGE_RESOLUTION|>--- conflicted
+++ resolved
@@ -35,13 +35,8 @@
 		log.Fatalf("failed to listen: %v", err)
 	}
 
-<<<<<<< HEAD
-	grpcServer := grpc.NewServer(grpc.MaxRecvMsgSize(10 << 20))
+	grpcServer := grpc.NewServer(grpc.MaxRecvMsgSize(5000 << 20))
 	server := &UploadHandler{UploadService: &UploadService{s3Client: s3Client}}
-=======
-	grpcServer := grpc.NewServer(grpc.MaxRecvMsgSize(5000 << 20))
-	server := &UploadHandler{UploadService: UploadService{s3Client: s3Client}}
->>>>>>> 930ebd8d
 	pb.RegisterUploadServer(grpcServer, server)
 	grpcServer.Serve(lis)
 }