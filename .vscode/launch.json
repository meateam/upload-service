{
    // Use IntelliSense to learn about possible attributes.
    // Hover to view descriptions of existing attributes.
    // For more information, visit: https://go.microsoft.com/fwlink/?linkid=830387
    "version": "0.2.0",
    "configurations": [
        {
            "name": "Launch Package",
            "type": "go",
            "request": "launch",
            "mode": "debug",
            "program": "${workspaceFolder}",
            "env": {
                "S3_ACCESS_KEY": "F6WUUG27HBUFSIXVZL59",
                "S3_SECRET_KEY": "BPlIUU6SX0ZxiCMo3tIpCMAUdnmkN9Eo9K42NsRR",
                "S3_ENDPOINT": "http://127.0.0.1:9000",
                "TCP_PORT": "8081",
<<<<<<< HEAD
                "ELASTIC_APM_SERVER_URL": "http://localhost:8200",
                "ELASTIC_APM_SERVICE_NAME": "upload-service",
                "ELASTIC_APM_SERVICE_VERSION": "v0.1",
                "ELASTIC_APM_ENVIRONMENT": "development",
                "ELASTIC_APM_ACTIVE": "true",
                "ELASTIC_APM_IGNORE_URLS": "/healthcheck",
                "ELASTIC_APM_CAPTURE_BODY": "all",
                "ELASTIC_APM_METRICS_INTERVAL": "10s"
=======
                "HEALTH_CHECK_INTERVAL": "3",
>>>>>>> e151a9f6
            }
        },
        {
            "name": "Launch test package",
            "type": "go",
            "request": "launch",
            "mode": "test",
            "program": "${workspaceFolder}",
            "env": {
                "S3_ACCESS_KEY": "F6WUUG27HBUFSIXVZL59",
                "S3_SECRET_KEY": "BPlIUU6SX0ZxiCMo3tIpCMAUdnmkN9Eo9K42NsRR",
                "S3_ENDPOINT": "http://127.0.0.1:9000",
                "HEALTH_CHECK_INTERVAL": "3",

            }
        }
    ]
}<|MERGE_RESOLUTION|>--- conflicted
+++ resolved
@@ -15,18 +15,15 @@
                 "S3_SECRET_KEY": "BPlIUU6SX0ZxiCMo3tIpCMAUdnmkN9Eo9K42NsRR",
                 "S3_ENDPOINT": "http://127.0.0.1:9000",
                 "TCP_PORT": "8081",
-<<<<<<< HEAD
                 "ELASTIC_APM_SERVER_URL": "http://localhost:8200",
                 "ELASTIC_APM_SERVICE_NAME": "upload-service",
                 "ELASTIC_APM_SERVICE_VERSION": "v0.1",
                 "ELASTIC_APM_ENVIRONMENT": "development",
                 "ELASTIC_APM_ACTIVE": "true",
-                "ELASTIC_APM_IGNORE_URLS": "/healthcheck",
+                "ELASTIC_APM_IGNORE_URLS": "/grpc.health.v1.Health/Check",
                 "ELASTIC_APM_CAPTURE_BODY": "all",
-                "ELASTIC_APM_METRICS_INTERVAL": "10s"
-=======
+                "ELASTIC_APM_METRICS_INTERVAL": "10s",
                 "HEALTH_CHECK_INTERVAL": "3",
->>>>>>> e151a9f6
             }
         },
         {
